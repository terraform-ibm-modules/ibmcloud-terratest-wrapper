--- conflicted
+++ resolved
@@ -19,43 +19,11 @@
 const ibmcloudApiKeyVar = "TF_VAR_ibmcloud_api_key"
 const defaultGitUserEnvKey = "GIT_TOKEN_USER"
 const defaultGitTokenEnvKey = "GIT_TOKEN"
-const DefaultWaitJobCompleteMinutes = int16(240) // default 4 hrs wait time
+const DefaultWaitJobCompleteMinutes = int16(120) // default 2 hrs wait time
 const DefaultSchematicsApiURL = "https://schematics.cloud.ibm.com"
 
 // TestSchematicOptions is the main data struct containing all options related to running a Terraform unit test wihtin IBM Schematics Workspaces
 type TestSchematicOptions struct {
-<<<<<<< HEAD
-	Testing                 *testing.T `copier:"-"` // Testing The current test object
-	TarIncludePatterns      []string
-	BestRegionYAMLPath      string                         // BestRegionYAMLPath Path to the yaml containing regions and weights
-	DefaultRegion           string                         // DefaultRegion default region if automatic detection fails
-	ResourceGroup           string                         // ResourceGroup IBM Cloud resource group to use
-	Region                  string                         // Region to use
-	RequiredEnvironmentVars map[string]string              // RequiredEnvironmentVars
-	TerraformVars           []TestSchematicTerraformVar    // TerraformVars variables to pass to terraform
-	TemplateFolder          string                         // folder that contains terraform template, defaults to "."
-	Tags                    []string                       // Tags optional tags to add
-	Prefix                  string                         // Prefix to use when creating resources
-	WaitJobCompleteMinutes  int16                          // number of minutes to wait for schematic job completions
-	SchematicsApiURL        string                         // OPTIONAL: base URL for schematics API
-	DeleteWorkspaceOnFail   bool                           // if there is a failure, should test delete the workspace and logs, default of false
-	TerraformVersion        string                         // OPTIONAL: Schematics terraform version to use for template. If not supplied will be determined from required version in project
-	NetrcSettings           []NetrcCredential              // array of .netrc credentials that will be set for schematics workspace
-	WorkspaceEnvVars        []WorkspaceEnvironmentVariable // array of ENV variables to set inside workspace
-	CloudInfoService        cloudinfo.CloudInfoServiceI    // OPTIONAL: Supply if you need multiple tests to share info service and data
-	SchematicsApiSvc        SchematicsApiSvcI              // OPTIONAL: service pointer for interacting with external schematics api
-	schematicsTestSvc       *SchematicsTestService         // OPTIONAL: internal property to specify pointer to test service, used for test mocking
-
-	// These optional fields can be used to override the default retry settings for making Schematics API calls.
-	// If SDK/API calls to Schematics result in errors, such as retrieving existing workspace details,
-	// the test framework will retry those calls for a set number of times, with a wait time between calls.
-	//
-	// NOTE: these are pointers to int, so that we know they were purposly set (they are nil), as zero is a legitimate value
-	//
-	// Current Default: 5 retries, 5 second wait
-	SchematicSvcRetryCount       *int
-	SchematicSvcRetryWaitSeconds *int
-=======
 	// REQUIRED: a pointer to an initialized testing object.
 	// Typically you would assign the test object used in the unit test.
 	Testing *testing.T `copier:"-"`
@@ -143,7 +111,6 @@
 	CloudInfoService  cloudinfo.CloudInfoServiceI // OPTIONAL: Supply if you need multiple tests to share info service and data
 	SchematicsApiSvc  SchematicsApiSvcI           // OPTIONAL: service pointer for interacting with external schematics api
 	schematicsTestSvc *SchematicsTestService      // internal property to specify pointer to test service, used for test mocking
->>>>>>> ee662bba
 }
 
 type TestSchematicTerraformVar struct {
