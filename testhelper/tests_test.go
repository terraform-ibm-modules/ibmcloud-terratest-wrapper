package testhelper

import (
	"os"
	"reflect"
	"testing"

	"github.com/stretchr/testify/assert"
)

var sample1 = "sample/terraform/sample1"
var sample1ExpectedOutputs = []string{"world"}
var sample2 = "sample/terraform/sample2"
var sample2ExpectedOutputs = []string{}
var sample3 = "sample/terraform/sample3"
var sample3ExpectedOutputs = []string{"world"}
var sample4 = "sample/terraform/sample4"
var sample4ExpectedOutputs = []string{}

var terraformVars = map[string]interface{}{
	"hello": "hello from the tests!"}

func TestRunTest(t *testing.T) {
	t.Parallel()
	os.Setenv("TF_VAR_ibmcloud_api_key", "12345")
	options := TestOptionsDefaultWithVars(&TestOptions{
		Testing:       t,
		TerraformDir:  sample1,
		Prefix:        "testRun",
		ResourceGroup: "test-rg",
		Region:        "us-south",
		TerraformVars: terraformVars,
	})
	output, err := options.RunTest()
	assert.Nil(t, err, "This should not have errored")
	assert.NotNil(t, output, "Expected some output")
	assert.NotNil(t, options.LastTestTerraformOutputs, "Expected some Terraform outputs")
	_, outErr := ValidateTerraformOutputs(options.LastTestTerraformOutputs, sample1ExpectedOutputs...)
	assert.Nil(t, outErr, outErr)

}

func TestRunTestContainsScript(t *testing.T) {
	t.Parallel()
	os.Setenv("TF_VAR_ibmcloud_api_key", "12345")
	options := TestOptionsDefaultWithVars(&TestOptions{
		Testing:       t,
		TerraformDir:  sample4,
		Prefix:        "testRun",
		ResourceGroup: "test-rg",
		Region:        "us-south",
	})
	output, err := options.RunTest()
	assert.Nil(t, err, "This should not have errored")
	assert.NotNil(t, output, "Expected some output")
	assert.NotNil(t, options.LastTestTerraformOutputs, "Expected some Terraform outputs")
	_, outErr := ValidateTerraformOutputs(options.LastTestTerraformOutputs, sample4ExpectedOutputs...)
	assert.Nil(t, outErr, outErr)

}
func TestRunTestRelativeModule(t *testing.T) {
	t.Parallel()
	os.Setenv("TF_VAR_ibmcloud_api_key", "12345")
	options := TestOptionsDefaultWithVars(&TestOptions{
		Testing:       t,
		TerraformDir:  sample2,
		Prefix:        "testRunRel",
		ResourceGroup: "test-rg",
		Region:        "us-south",
		TerraformVars: terraformVars,
	})
	output, err := options.RunTest()
	assert.Nil(t, err, "This should not have errored")
	assert.NotNil(t, output, "Expected some output")
	assert.NotNil(t, options.LastTestTerraformOutputs, "Expected some Terraform outputs")
	_, outErr := ValidateTerraformOutputs(options.LastTestTerraformOutputs, sample2ExpectedOutputs...)
	assert.Nil(t, outErr, outErr)

}

func TestRunTestImplicitDestroy(t *testing.T) {
	t.Parallel()
	os.Setenv("TF_VAR_ibmcloud_api_key", "12345")
	options := TestOptionsDefaultWithVars(&TestOptions{
		Testing:          t,
		TerraformDir:     sample1,
		Prefix:           "testRunImp",
		ResourceGroup:    "test-rg",
		Region:           "us-south",
		TerraformVars:    terraformVars,
		ImplicitDestroy:  []string{"null_resource.remove"},
		ImplicitRequired: true,
	})
	output, err := options.RunTest()
	assert.Nil(t, err, "This should not have errored")
	assert.NotNil(t, output, "Expected some output")
	assert.NotNil(t, options.LastTestTerraformOutputs, "Expected some Terraform outputs")
	_, outErr := ValidateTerraformOutputs(options.LastTestTerraformOutputs, sample1ExpectedOutputs...)
	assert.Nil(t, outErr, outErr)

}

func TestRunTestImplicitDestroyRelativeModule(t *testing.T) {
	t.Parallel()
	os.Setenv("TF_VAR_ibmcloud_api_key", "12345")
	options := TestOptionsDefaultWithVars(&TestOptions{
		Testing:          t,
		TerraformDir:     sample2,
		Prefix:           "testRunImpRel",
		ResourceGroup:    "test-rg",
		Region:           "us-south",
		TerraformVars:    terraformVars,
		ImplicitDestroy:  []string{"module.sample1.null_resource.remove"},
		ImplicitRequired: true,
	})
	output, err := options.RunTest()
	assert.Nil(t, err, "This should not have errored")
	assert.NotNil(t, output, "Expected some output")
	assert.NotNil(t, options.LastTestTerraformOutputs, "Expected some Terraform outputs")
	_, outErr := ValidateTerraformOutputs(options.LastTestTerraformOutputs, sample2ExpectedOutputs...)
	assert.Nil(t, outErr, outErr)

}

func TestUpgradeTestImplicitDestroyRelativeModule(t *testing.T) {
	t.Parallel()
	os.Setenv("TF_VAR_ibmcloud_api_key", "12345")
	options := TestOptionsDefaultWithVars(&TestOptions{
		Testing:          t,
		TerraformDir:     sample2,
		Prefix:           "testRunImpRel",
		ResourceGroup:    "test-rg",
		Region:           "us-south",
		TerraformVars:    terraformVars,
		ImplicitDestroy:  []string{"module.sample1.null_resource.remove"},
		ImplicitRequired: true,
	})
	output, err := options.RunTestUpgrade()
	assert.Nil(t, err, "This should not have errored")
	assert.NotNil(t, output, "Expected some output")
	assert.NotNil(t, options.LastTestTerraformOutputs, "Expected some Terraform outputs")
	_, outErr := ValidateTerraformOutputs(options.LastTestTerraformOutputs, sample2ExpectedOutputs...)
	assert.Nil(t, outErr, outErr)

}

func TestRunTestResultStruct(t *testing.T) {
	t.Parallel()
	os.Setenv("TF_VAR_ibmcloud_api_key", "12345")
	options := TestOptionsDefaultWithVars(&TestOptions{
		Testing:       t,
		TerraformDir:  sample1,
		Prefix:        "testPlan",
		ResourceGroup: "test-rg",
		Region:        "us-south",
		TerraformVars: terraformVars,
	})
	output, err := options.RunTestPlan()
	assert.Nil(t, err, "This should not have errored")
	assert.NotNil(t, output, "Expected some output")
	// Check if options.LastTestTerraformOutputs is an empty map
	isEmpty := reflect.DeepEqual(options.LastTestTerraformOutputs, map[string]interface{}{})

	assert.True(t, isEmpty, "Expected no Terraform outputs")

}

func TestRunTestResultStructRelativeModule(t *testing.T) {
	t.Parallel()
	os.Setenv("TF_VAR_ibmcloud_api_key", "12345")
	options := TestOptionsDefaultWithVars(&TestOptions{
		Testing:       t,
		TerraformDir:  sample2,
		Prefix:        "testPlanRel",
		ResourceGroup: "test-rg",
		Region:        "us-south",
		TerraformVars: terraformVars,
	})
	output, err := options.RunTestPlan()
	assert.Nil(t, err, "This should not have errored")
	assert.NotNil(t, output, "Expected some output")
	// Check if options.LastTestTerraformOutputs is an empty map
	isEmpty := reflect.DeepEqual(options.LastTestTerraformOutputs, map[string]interface{}{})

	assert.True(t, isEmpty, "Expected no Terraform outputs")
}

func TestRunUpgradeTestInPlace(t *testing.T) {
	t.Parallel()
	os.Setenv("TF_VAR_ibmcloud_api_key", "12345")
	options := TestOptionsDefaultWithVars(&TestOptions{
		Testing:       t,
		TerraformDir:  sample1,
		Prefix:        "testRunUpgradeInplace",
		ResourceGroup: "test-rg",
		Region:        "us-south",
		TerraformVars: terraformVars,
	})
	output, _ := options.RunTestUpgrade()

	if !options.UpgradeTestSkipped {
		assert.NotNil(t, output, "Expected some output")
		assert.NotNil(t, options.LastTestTerraformOutputs, "Expected some Terraform outputs")
		_, outErr := ValidateTerraformOutputs(options.LastTestTerraformOutputs, sample1ExpectedOutputs...)
		assert.Nil(t, outErr, outErr)
	}
}

func TestRunUpgradeTestInPlaceRelativeModule(t *testing.T) {
	t.Parallel()
	os.Setenv("TF_VAR_ibmcloud_api_key", "12345")
	options := TestOptionsDefaultWithVars(&TestOptions{
		Testing:       t,
		TerraformDir:  sample2,
		Prefix:        "testRunUpgradeInplaceRel",
		ResourceGroup: "test-rg",
		Region:        "us-south",
		TerraformVars: terraformVars,
	})
	output, _ := options.RunTestUpgrade()
	if !options.UpgradeTestSkipped {
		assert.NotNil(t, output, "Expected some output")
		assert.NotNil(t, options.LastTestTerraformOutputs, "Expected some Terraform outputs")
		_, outErr := ValidateTerraformOutputs(options.LastTestTerraformOutputs, sample2ExpectedOutputs...)
		assert.Nil(t, outErr, outErr)
	}
}

func TestRunTestConsistency(t *testing.T) {
	t.Parallel()
	os.Setenv("TF_VAR_ibmcloud_api_key", "12345")
	options := TestOptionsDefaultWithVars(&TestOptions{
		Testing:        t,
		TerraformDir:   sample3,
		Prefix:         "testRunConsistency",
		ResourceGroup:  "test-rg",
		Region:         "us-south",
		TerraformVars:  terraformVars,
		IgnoreDestroys: Exemptions{List: []string{"null_resource.sample"}},
	})
	output, err := options.RunTestConsistency()

	assert.Nil(t, err, "This should not have errored")
	assert.NotNil(t, output, "Expected some output")
<<<<<<< HEAD
}

func TestRunTestConsistencyWithOutput(t *testing.T) {
	t.Parallel()
	os.Setenv("TF_VAR_ibmcloud_api_key", "12345")
	options := TestOptionsDefaultWithVars(&TestOptions{
		Testing:        t,
		TerraformDir:   sample3,
		Prefix:         "testRunConsistencyWithOutput",
		ResourceGroup:  "test-rg",
		Region:         "us-south",
		TerraformVars:  terraformVars,
		IgnoreDestroys: Exemptions{List: []string{"null_resource.sample"}},
	})
	_, output, err := options.RunTestConsistencyWithOutput()

	assert.Nil(t, err, "This should not have errored")
	assert.NotNil(t, output, "Expected some output")
=======
	assert.NotNil(t, options.LastTestTerraformOutputs, "Expected some Terraform outputs")
	_, outErr := ValidateTerraformOutputs(options.LastTestTerraformOutputs, sample3ExpectedOutputs...)
	assert.Nil(t, outErr, outErr)
>>>>>>> 9196e0de
}<|MERGE_RESOLUTION|>--- conflicted
+++ resolved
@@ -242,7 +242,9 @@
 
 	assert.Nil(t, err, "This should not have errored")
 	assert.NotNil(t, output, "Expected some output")
-<<<<<<< HEAD
+	assert.NotNil(t, options.LastTestTerraformOutputs, "Expected some Terraform outputs")
+	_, outErr := ValidateTerraformOutputs(options.LastTestTerraformOutputs, sample3ExpectedOutputs...)
+	assert.Nil(t, outErr, outErr)
 }
 
 func TestRunTestConsistencyWithOutput(t *testing.T) {
@@ -261,9 +263,4 @@
 
 	assert.Nil(t, err, "This should not have errored")
 	assert.NotNil(t, output, "Expected some output")
-=======
-	assert.NotNil(t, options.LastTestTerraformOutputs, "Expected some Terraform outputs")
-	_, outErr := ValidateTerraformOutputs(options.LastTestTerraformOutputs, sample3ExpectedOutputs...)
-	assert.Nil(t, outErr, outErr)
->>>>>>> 9196e0de
 }