{
  "exclude": {
    "files": "go.sum|package-lock.json|^.secrets.baseline$",
    "lines": null
  },
<<<<<<< HEAD
  "generated_at": "2022-10-19T21:22:59Z",
=======
  "generated_at": "2022-10-20T23:05:05Z",
>>>>>>> 23c1cfbf
  "plugins_used": [
    {
      "name": "AWSKeyDetector"
    },
    {
      "name": "ArtifactoryDetector"
    },
    {
      "name": "AzureStorageKeyDetector"
    },
    {
      "base64_limit": 4.5,
      "name": "Base64HighEntropyString"
    },
    {
      "name": "BasicAuthDetector"
    },
    {
      "name": "BoxDetector"
    },
    {
      "name": "CloudantDetector"
    },
    {
      "ghe_instance": "github.ibm.com",
      "name": "GheDetector"
    },
    {
      "name": "GitHubTokenDetector"
    },
    {
      "hex_limit": 3,
      "name": "HexHighEntropyString"
    },
    {
      "name": "IbmCloudIamDetector"
    },
    {
      "name": "IbmCosHmacDetector"
    },
    {
      "name": "JwtTokenDetector"
    },
    {
      "keyword_exclude": null,
      "name": "KeywordDetector"
    },
    {
      "name": "MailchimpDetector"
    },
    {
      "name": "NpmDetector"
    },
    {
      "name": "PrivateKeyDetector"
    },
    {
      "name": "SlackDetector"
    },
    {
      "name": "SoftlayerDetector"
    },
    {
      "name": "SquareOAuthDetector"
    },
    {
      "name": "StripeDetector"
    },
    {
      "name": "TwilioKeyDetector"
    }
  ],
  "results": {
    "cloudinfo/service.go": [
      {
        "hashed_secret": "892bd503fb45f6fcafb1c7003d88291fc0b20208",
        "is_secret": false,
        "is_verified": false,
        "line_number": 104,
        "type": "Secret Keyword",
        "verified_result": null
      },
      {
        "hashed_secret": "d4c3d66fd0c38547a3c7a4c6bdc29c36911bc030",
        "is_secret": false,
        "is_verified": false,
        "line_number": 165,
        "type": "Secret Keyword",
        "verified_result": null
      }
    ],
    "cloudinfo/service_test.go": [
      {
        "hashed_secret": "48ca756d77c7d21242d537bb15aed63b5acd5edd",
        "is_secret": false,
        "is_verified": false,
        "line_number": 12,
        "type": "Secret Keyword",
        "verified_result": null
      }
    ]
  },
<<<<<<< HEAD
  "version": "0.13.1+ibm.52.dss",
=======
  "version": "0.13.1+ibm.54.dss",
>>>>>>> 23c1cfbf
  "word_list": {
    "file": null,
    "hash": null
  }
}<|MERGE_RESOLUTION|>--- conflicted
+++ resolved
@@ -3,11 +3,7 @@
     "files": "go.sum|package-lock.json|^.secrets.baseline$",
     "lines": null
   },
-<<<<<<< HEAD
-  "generated_at": "2022-10-19T21:22:59Z",
-=======
-  "generated_at": "2022-10-20T23:05:05Z",
->>>>>>> 23c1cfbf
+  "generated_at": "2022-10-24T12:24:00Z",
   "plugins_used": [
     {
       "name": "AWSKeyDetector"
@@ -86,7 +82,7 @@
         "hashed_secret": "892bd503fb45f6fcafb1c7003d88291fc0b20208",
         "is_secret": false,
         "is_verified": false,
-        "line_number": 104,
+        "line_number": 102,
         "type": "Secret Keyword",
         "verified_result": null
       },
@@ -94,7 +90,7 @@
         "hashed_secret": "d4c3d66fd0c38547a3c7a4c6bdc29c36911bc030",
         "is_secret": false,
         "is_verified": false,
-        "line_number": 165,
+        "line_number": 163,
         "type": "Secret Keyword",
         "verified_result": null
       }
@@ -110,11 +106,7 @@
       }
     ]
   },
-<<<<<<< HEAD
   "version": "0.13.1+ibm.52.dss",
-=======
-  "version": "0.13.1+ibm.54.dss",
->>>>>>> 23c1cfbf
   "word_list": {
     "file": null,
     "hash": null
