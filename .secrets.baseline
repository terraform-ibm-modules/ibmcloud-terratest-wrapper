{
  "exclude": {
    "files": "go.sum|package-lock.json|^.secrets.baseline$",
    "lines": null
  },
<<<<<<< HEAD
  "generated_at": "2024-07-26T12:24:55Z",
=======
  "generated_at": "2024-07-26T11:09:33Z",
>>>>>>> 060fa718
  "plugins_used": [
    {
      "name": "AWSKeyDetector"
    },
    {
      "name": "ArtifactoryDetector"
    },
    {
      "name": "AzureStorageKeyDetector"
    },
    {
      "base64_limit": 4.5,
      "name": "Base64HighEntropyString"
    },
    {
      "name": "BasicAuthDetector"
    },
    {
      "name": "BoxDetector"
    },
    {
      "name": "CloudantDetector"
    },
    {
      "ghe_instance": "github.ibm.com",
      "name": "GheDetector"
    },
    {
      "name": "GitHubTokenDetector"
    },
    {
      "hex_limit": 3,
      "name": "HexHighEntropyString"
    },
    {
      "name": "IbmCloudIamDetector"
    },
    {
      "name": "IbmCosHmacDetector"
    },
    {
      "name": "JwtTokenDetector"
    },
    {
      "keyword_exclude": null,
      "name": "KeywordDetector"
    },
    {
      "name": "MailchimpDetector"
    },
    {
      "name": "NpmDetector"
    },
    {
      "name": "PrivateKeyDetector"
    },
    {
      "name": "SlackDetector"
    },
    {
      "name": "SoftlayerDetector"
    },
    {
      "name": "SquareOAuthDetector"
    },
    {
      "name": "StripeDetector"
    },
    {
      "name": "TwilioKeyDetector"
    }
  ],
  "results": {
    "cloudinfo/cbr_test.go": [
      {
        "hashed_secret": "dcbe66b51b16c5eab698b536d75c79f4a8ede715",
        "is_secret": false,
        "is_verified": false,
        "line_number": 14,
        "type": "Hex High Entropy String",
        "verified_result": null
      },
      {
        "hashed_secret": "0534afdb9afa3abc7172217e9d3c75128c6e7ff1",
        "is_secret": false,
        "is_verified": false,
        "line_number": 61,
        "type": "Hex High Entropy String",
        "verified_result": null
      }
    ],
    "cloudinfo/projects.go": [
      {
        "hashed_secret": "5996c731c43c6191af2324af0230bd65e723fcdb",
        "is_secret": false,
        "is_verified": false,
        "line_number": 464,
        "type": "Secret Keyword",
        "verified_result": null
      }
    ],
    "cloudinfo/service.go": [
      {
        "hashed_secret": "892bd503fb45f6fcafb1c7003d88291fc0b20208",
        "is_secret": false,
        "is_verified": false,
        "line_number": 250,
        "type": "Secret Keyword",
        "verified_result": null
      },
      {
        "hashed_secret": "5da5a31d49370df43eff521b39c10db1466fae44",
        "is_secret": false,
        "is_verified": false,
        "line_number": 253,
        "type": "Secret Keyword",
        "verified_result": null
      },
      {
        "hashed_secret": "d4c3d66fd0c38547a3c7a4c6bdc29c36911bc030",
        "is_secret": false,
        "is_verified": false,
        "line_number": 423,
        "type": "Secret Keyword",
        "verified_result": null
      }
    ],
    "cloudinfo/service_test.go": [
      {
        "hashed_secret": "48ca756d77c7d21242d537bb15aed63b5acd5edd",
        "is_secret": false,
        "is_verified": false,
        "line_number": 12,
        "type": "Secret Keyword",
        "verified_result": null
      }
    ],
    "common/git.go": [
      {
        "hashed_secret": "bff8f8143a073833d713e3c1821fe97661bc3cef",
        "is_secret": false,
        "is_verified": false,
        "line_number": 315,
        "type": "Secret Keyword",
        "verified_result": null
      }
    ],
    "common/json_helpers_test.go": [
      {
        "hashed_secret": "1890471e82331931cb8f906fba778167dde22b72",
        "is_secret": false,
        "is_verified": false,
        "line_number": 139,
        "type": "Secret Keyword",
        "verified_result": null
      },
      {
        "hashed_secret": "18c9e3799463e536cd12aea300f58e4386dfe64b",
        "is_secret": false,
        "is_verified": false,
        "line_number": 145,
        "type": "Secret Keyword",
        "verified_result": null
      },
      {
        "hashed_secret": "1b26afc2972e7256550c3a5ec5071ef0702a9b3a",
        "is_secret": false,
        "is_verified": false,
        "line_number": 146,
        "type": "Secret Keyword",
        "verified_result": null
      },
      {
        "hashed_secret": "8c90d101ded358c6e77da6a2c731540d33b97af5",
        "is_secret": false,
        "is_verified": false,
        "line_number": 151,
        "type": "Secret Keyword",
        "verified_result": null
      },
      {
        "hashed_secret": "6baaf65745fce4138c59c5a61b389e6f8bf125c1",
        "is_secret": false,
        "is_verified": false,
        "line_number": 153,
        "type": "Secret Keyword",
        "verified_result": null
      }
    ],
    "testhelper/tests.go": [
      {
        "hashed_secret": "b4e929aa58c928e3e44d12e6f873f39cd8207a25",
        "is_secret": false,
        "is_verified": false,
        "line_number": 664,
        "type": "Secret Keyword",
        "verified_result": null
      },
      {
        "hashed_secret": "16282376ddaaaf2bf60be9041a7504280f3f338b",
        "is_secret": false,
        "is_verified": false,
        "line_number": 677,
        "type": "Secret Keyword",
        "verified_result": null
      }
    ]
  },
  "version": "0.13.1+ibm.62.dss",
  "word_list": {
    "file": null,
    "hash": null
  }
}<|MERGE_RESOLUTION|>--- conflicted
+++ resolved
@@ -3,11 +3,7 @@
     "files": "go.sum|package-lock.json|^.secrets.baseline$",
     "lines": null
   },
-<<<<<<< HEAD
   "generated_at": "2024-07-26T12:24:55Z",
-=======
-  "generated_at": "2024-07-26T11:09:33Z",
->>>>>>> 060fa718
   "plugins_used": [
     {
       "name": "AWSKeyDetector"
