--- conflicted
+++ resolved
@@ -3,11 +3,7 @@
     "files": "go.sum|package-lock.json|^.secrets.baseline$",
     "lines": null
   },
-<<<<<<< HEAD
-  "generated_at": "2023-01-12T20:53:14Z",
-=======
   "generated_at": "2023-01-13T13:18:01Z",
->>>>>>> bd9652da
   "plugins_used": [
     {
       "name": "AWSKeyDetector"
@@ -86,7 +82,7 @@
         "hashed_secret": "892bd503fb45f6fcafb1c7003d88291fc0b20208",
         "is_secret": false,
         "is_verified": false,
-        "line_number": 115,
+        "line_number": 104,
         "type": "Secret Keyword",
         "verified_result": null
       },
@@ -94,7 +90,7 @@
         "hashed_secret": "d4c3d66fd0c38547a3c7a4c6bdc29c36911bc030",
         "is_secret": false,
         "is_verified": false,
-        "line_number": 176,
+        "line_number": 165,
         "type": "Secret Keyword",
         "verified_result": null
       }
