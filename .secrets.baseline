--- conflicted
+++ resolved
@@ -3,11 +3,7 @@
     "files": "go.sum|package-lock.json|^.secrets.baseline$",
     "lines": null
   },
-<<<<<<< HEAD
   "generated_at": "2025-01-24T16:21:04Z",
-=======
-  "generated_at": "2025-01-24T15:40:02Z",
->>>>>>> 838f9d67
   "plugins_used": [
     {
       "name": "AWSKeyDetector"
