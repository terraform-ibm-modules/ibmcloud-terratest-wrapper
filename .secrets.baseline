{
  "exclude": {
    "files": "go.sum|package-lock.json|^.secrets.baseline$",
    "lines": null
  },
<<<<<<< HEAD
  "generated_at": "2025-11-27T13:49:44Z",
=======
  "generated_at": "2025-11-28T15:02:26Z",
>>>>>>> 58feae30
  "plugins_used": [
    {
      "name": "AWSKeyDetector"
    },
    {
      "name": "ArtifactoryDetector"
    },
    {
      "name": "AzureStorageKeyDetector"
    },
    {
      "base64_limit": 4.5,
      "name": "Base64HighEntropyString"
    },
    {
      "name": "BasicAuthDetector"
    },
    {
      "name": "BoxDetector"
    },
    {
      "name": "CloudantDetector"
    },
    {
      "ghe_instance": "github.ibm.com",
      "name": "GheDetector"
    },
    {
      "name": "GitHubTokenDetector"
    },
    {
      "hex_limit": 3,
      "name": "HexHighEntropyString"
    },
    {
      "name": "IbmCloudIamDetector"
    },
    {
      "name": "IbmCosHmacDetector"
    },
    {
      "name": "JwtTokenDetector"
    },
    {
      "keyword_exclude": null,
      "name": "KeywordDetector"
    },
    {
      "name": "MailchimpDetector"
    },
    {
      "name": "NpmDetector"
    },
    {
      "name": "PrivateKeyDetector"
    },
    {
      "name": "SlackDetector"
    },
    {
      "name": "SoftlayerDetector"
    },
    {
      "name": "SquareOAuthDetector"
    },
    {
      "name": "StripeDetector"
    },
    {
      "name": "TwilioKeyDetector"
    }
  ],
  "results": {
    "cloudinfo/cbr_test.go": [
      {
        "hashed_secret": "dcbe66b51b16c5eab698b536d75c79f4a8ede715",
        "is_secret": false,
        "is_verified": false,
        "line_number": 15,
        "type": "Hex High Entropy String",
        "verified_result": null
      },
      {
        "hashed_secret": "0534afdb9afa3abc7172217e9d3c75128c6e7ff1",
        "is_secret": false,
        "is_verified": false,
        "line_number": 62,
        "type": "Hex High Entropy String",
        "verified_result": null
      }
    ],
    "cloudinfo/iam_authenticator_mock_test.go": [
      {
        "hashed_secret": "69ec008056b3c76e2a24013e110c4818aaec593b",
        "is_secret": false,
        "is_verified": false,
        "line_number": 53,
        "type": "Secret Keyword",
        "verified_result": null
      }
    ],
    "cloudinfo/projects.go": [
      {
        "hashed_secret": "c8587ad53b5f55aea4b41bf1a0c9b4926a561cb5",
        "is_secret": false,
        "is_verified": false,
        "line_number": 373,
        "type": "Secret Keyword",
        "verified_result": null
      },
      {
        "hashed_secret": "03e60e3e0d9675b19754e2a81bbb48a26af858e7",
        "is_secret": false,
        "is_verified": false,
        "line_number": 946,
        "type": "Secret Keyword",
        "verified_result": null
      }
    ],
    "cloudinfo/projects_test.go": [
      {
        "hashed_secret": "4461bd32c4f31b9772877b746150b9091fa14467",
        "is_secret": false,
        "is_verified": false,
        "line_number": 31,
        "type": "Secret Keyword",
        "verified_result": null
      }
    ],
    "cloudinfo/ref_resolver.go": [
      {
        "hashed_secret": "ad287c9ad09b3859c0764c4bd52401bfd814a1fa",
        "is_secret": false,
        "is_verified": false,
        "line_number": 289,
        "type": "Secret Keyword",
        "verified_result": null
      },
      {
        "hashed_secret": "84c195afe60b56a47809d276055bdadecba0decb",
        "is_secret": false,
        "is_verified": false,
        "line_number": 290,
        "type": "Secret Keyword",
        "verified_result": null
      }
    ],
    "cloudinfo/ref_resolver_test.go": [
      {
        "hashed_secret": "c377074d6473f35a91001981355da793dc808ffd",
        "is_secret": false,
        "is_verified": false,
        "line_number": 174,
        "type": "Hex High Entropy String",
        "verified_result": null
      },
      {
        "hashed_secret": "fa3b1d55db320c8db810f051fc134e10e5e94280",
        "is_secret": false,
        "is_verified": false,
        "line_number": 1197,
        "type": "Secret Keyword",
        "verified_result": null
      },
      {
        "hashed_secret": "2e7a7ee14caebf378fc32d6cf6f557f347c96773",
        "is_secret": false,
        "is_verified": false,
        "line_number": 1198,
        "type": "Secret Keyword",
        "verified_result": null
      }
    ],
    "cloudinfo/resourcemanager_test.go": [
      {
        "hashed_secret": "4461bd32c4f31b9772877b746150b9091fa14467",
        "is_secret": false,
        "is_verified": false,
        "line_number": 116,
        "type": "Secret Keyword",
        "verified_result": null
      }
    ],
    "cloudinfo/service.go": [
      {
        "hashed_secret": "892bd503fb45f6fcafb1c7003d88291fc0b20208",
        "is_secret": false,
        "is_verified": false,
        "line_number": 504,
        "type": "Secret Keyword",
        "verified_result": null
      },
      {
        "hashed_secret": "5da5a31d49370df43eff521b39c10db1466fae44",
        "is_secret": false,
        "is_verified": false,
        "line_number": 509,
        "type": "Secret Keyword",
        "verified_result": null
      },
      {
        "hashed_secret": "d4c3d66fd0c38547a3c7a4c6bdc29c36911bc030",
        "is_secret": false,
        "is_verified": false,
        "line_number": 731,
        "type": "Secret Keyword",
        "verified_result": null
      }
    ],
    "cloudinfo/service_test.go": [
      {
        "hashed_secret": "48ca756d77c7d21242d537bb15aed63b5acd5edd",
        "is_secret": false,
        "is_verified": false,
        "line_number": 12,
        "type": "Secret Keyword",
        "verified_result": null
      }
    ],
    "common/git.go": [
      {
        "hashed_secret": "bff8f8143a073833d713e3c1821fe97661bc3cef",
        "is_secret": false,
        "is_verified": false,
        "line_number": 430,
        "type": "Secret Keyword",
        "verified_result": null
      },
      {
        "hashed_secret": "b4e929aa58c928e3e44d12e6f873f39cd8207a25",
        "is_secret": false,
        "is_verified": false,
        "line_number": 575,
        "type": "Secret Keyword",
        "verified_result": null
      },
      {
        "hashed_secret": "b994b23302ebc7b46888b0f5c623bfc2bcfa2e3f",
        "is_secret": false,
        "is_verified": false,
        "line_number": 588,
        "type": "Secret Keyword",
        "verified_result": null
      }
    ],
    "common/json_helpers_test.go": [
      {
        "hashed_secret": "1890471e82331931cb8f906fba778167dde22b72",
        "is_secret": false,
        "is_verified": false,
        "line_number": 139,
        "type": "Secret Keyword",
        "verified_result": null
      },
      {
        "hashed_secret": "18c9e3799463e536cd12aea300f58e4386dfe64b",
        "is_secret": false,
        "is_verified": false,
        "line_number": 145,
        "type": "Secret Keyword",
        "verified_result": null
      },
      {
        "hashed_secret": "1b26afc2972e7256550c3a5ec5071ef0702a9b3a",
        "is_secret": false,
        "is_verified": false,
        "line_number": 146,
        "type": "Secret Keyword",
        "verified_result": null
      },
      {
        "hashed_secret": "8c90d101ded358c6e77da6a2c731540d33b97af5",
        "is_secret": false,
        "is_verified": false,
        "line_number": 151,
        "type": "Secret Keyword",
        "verified_result": null
      },
      {
        "hashed_secret": "6baaf65745fce4138c59c5a61b389e6f8bf125c1",
        "is_secret": false,
        "is_verified": false,
        "line_number": 153,
        "type": "Secret Keyword",
        "verified_result": null
      }
    ],
    "docs/projects/addons/configuration.md": [
      {
        "hashed_secret": "11fa7c37d697f30e6aee828b4426a10f83ab2380",
        "is_secret": false,
        "is_verified": false,
        "line_number": 982,
        "type": "Secret Keyword",
        "verified_result": null
      }
    ],
    "docs/projects/addons/troubleshooting.md": [
      {
        "hashed_secret": "11fa7c37d697f30e6aee828b4426a10f83ab2380",
        "is_secret": false,
        "is_verified": false,
        "line_number": 218,
        "type": "Secret Keyword",
        "verified_result": null
      }
    ],
    "docs/projects/stacks/configuration.md": [
      {
        "hashed_secret": "11fa7c37d697f30e6aee828b4426a10f83ab2380",
        "is_secret": false,
        "is_verified": false,
        "line_number": 146,
        "type": "Secret Keyword",
        "verified_result": null
      }
    ],
    "docs/projects/stacks/troubleshooting.md": [
      {
        "hashed_secret": "11fa7c37d697f30e6aee828b4426a10f83ab2380",
        "is_secret": false,
        "is_verified": false,
        "line_number": 49,
        "type": "Secret Keyword",
        "verified_result": null
      }
    ],
    "docs/schematics/troubleshooting.md": [
      {
        "hashed_secret": "aecdccc1cf64595b34e0cc152d238daabb32183a",
        "is_secret": false,
        "is_verified": false,
        "line_number": 19,
        "type": "Secret Keyword",
        "verified_result": null
      }
    ]
  },
  "version": "0.13.1+ibm.64.dss",
  "word_list": {
    "file": null,
    "hash": null
  }
}<|MERGE_RESOLUTION|>--- conflicted
+++ resolved
@@ -3,11 +3,7 @@
     "files": "go.sum|package-lock.json|^.secrets.baseline$",
     "lines": null
   },
-<<<<<<< HEAD
-  "generated_at": "2025-11-27T13:49:44Z",
-=======
   "generated_at": "2025-11-28T15:02:26Z",
->>>>>>> 58feae30
   "plugins_used": [
     {
       "name": "AWSKeyDetector"
