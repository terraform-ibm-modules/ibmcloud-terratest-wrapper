--- conflicted
+++ resolved
@@ -3,11 +3,7 @@
     "files": "go.sum|^.secrets.baseline$",
     "lines": null
   },
-<<<<<<< HEAD
-  "generated_at": "2022-06-03T16:04:52Z",
-=======
   "generated_at": "2022-06-07T15:15:03Z",
->>>>>>> 00b29c62
   "plugins_used": [
     {
       "name": "AWSKeyDetector"
